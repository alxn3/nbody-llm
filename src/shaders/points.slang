--- conflicted
+++ resolved
@@ -1,26 +1,17 @@
 public struct CameraUniform
 {
-<<<<<<< HEAD
     public float4x4 view;
     public float4x4 proj;
     public float4x4 view_proj;
-=======
-    float3 position;
->>>>>>> 86bb8974
 };
 
 public struct WorldUniform
 {
-<<<<<<< HEAD
     public float2 resolution;
-=======
-    float4 position : SV_Position;
-    float2 diff;
->>>>>>> 86bb8974
 };
 struct VertexInput
 {
-    float3 position : POSITION;
+    float3 position;
 };
 
 struct VertexOutput
@@ -55,14 +46,13 @@
 [shader("fragment")]
 float4 fragment_main(VertexOutput input)
 {
-<<<<<<< HEAD
     let d = input.diff;
     let p = dot(d, d);
     if (p > 1)
     {
         discard;
     }
-    float3 c = float3(3.0, 1.5, 1.0);
+    float3 c = float3(1.5, 0.75, 0.5);
 
     // for normal shading
     // float3 norm = float3(input.diff.x, input.diff.y, sqrt(1.0 - dot(input.diff, input.diff)));
@@ -73,22 +63,7 @@
     // c.xyz *= light;
 
     c.xyz *= input.position.z;
-    c.xyz *= 0.5;
     c.xyz += 0.5;
 
-=======
-    float2 uv = abs(input.diff);
-    float d = sqrt(dot(uv, uv));
-    if (d > 1)
-        discard;
-
-    float3 norm = float3(input.diff.x, input.diff.y, sqrt(1.0 - dot(input.diff, input.diff)));
-
-    float3 c = float3(1.5, 0.75, 0.5) * input.position.z;\
-
-    c += 0.5;
-    c *= norm.z * 0.5 + 0.5;
-    
->>>>>>> 86bb8974
     return float4(c, 1.0);
 }